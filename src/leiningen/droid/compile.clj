(ns leiningen.droid.compile
  "This part of the plugin is responsible for the project compilation."
  (:refer-clojure :exclude [compile])
  (:require [leiningen compile javac]
            [clojure.java.io :as io]
            [clojure.set :as sets]
            [leiningen.core.eval :as eval]
            [clojure.string :as st]
            [clostache.parser :as clostache])
  (:use [leiningen.droid.utils :only [get-sdk-android-jar sdk-binary
                                      ensure-paths sh dev-build?]]            
        [leiningen.new.templates :only [slurp-resource sanitize]]
        [leiningen.droid.manifest :only [get-package-name generate-manifest]]
        [leiningen.core
         [main :only [debug info abort]]
         [classpath :only [get-classpath]]]
        [bultitude.core :only [namespaces-on-classpath]]))

;; ### Pre-compilation tasks

(defn eval-in-project
  ([project form init]
   (eval/prep project)
   (eval/eval-in project
                 `(do ~@(map (fn [[k v]] `(set! ~k ~v)) (:global-vars project))
                      ~init
                      ~@(:injections project)
                      ~form)))
  ([project form] (eval-in-project project form nil)))

(defn save-data-readers-to-resource
  "Save project's *data-readers* value to application's resources so
  it can be later retrieved in runtime. This is necessary to be able
  to use data readers when developing in REPL on the device."
  [{{:keys [assets-gen-path]} :android :as project}]
  (.mkdirs (io/file assets-gen-path))
  (eval-in-project
   project
   `(spit (io/file ~assets-gen-path "data_readers.clj")
          (into {} (map (fn [[k# v#]]
                          [k# (symbol (subs (str v#) 2))])
                        *data-readers*)))))

(defn- java-type [x]
  (condp = (type x)
    Boolean "boolean"
    String  "String"
    Long    "long"
    Double  "double"
    (assert false ":build-config only supports boolean, String, long and double types")))

(defn map-constants [constants]
  (map (fn [[k v]]
         {:key k
          :value (pr-str v)
          :type (java-type v)})
       constants))

(defn generate-build-constants
  [{{:keys [manifest-path gen-path build-config]} :android :as project}]  
  (let [res                (io/resource "templates/BuildConfig.java")
        package-name       (get-package-name manifest-path)
        package-path       (apply io/file gen-path (st/split package-name #"\."))
        template-constants (map-constants build-config)]
    (ensure-paths package-path)
    (->> {:debug        (dev-build? project)
          :package-name package-name
          :constants    template-constants}
         (clostache/render (slurp-resource res))
         (spit (io/file package-path "BuildConfig.java"))))
  project)

(defn generate-resource-code
  "Generates the R.java file from the resources.

  This task is necessary if you define the UI in XML and also to gain
  access to your strings and images by their ID."
  [{{:keys [sdk-path target-version manifest-path res-path gen-path
            out-res-path external-res-paths library]} :android
    java-only :java-only :as project}]
  (info "Generating R.java...")
  (let [aapt-bin (sdk-binary project :aapt)
        android-jar (get-sdk-android-jar sdk-path target-version)
        manifest-file (io/file manifest-path)
        library-specific (if library "--non-constant-id" "--auto-add-overlay")
        external-resources (for [res external-res-paths] ["-S" res])]
    (ensure-paths manifest-path res-path android-jar)
    (.mkdirs (io/file gen-path))
    (.mkdirs (io/file out-res-path))
    (sh aapt-bin "package" library-specific "-f" "-m"
        "-M" manifest-path
        "-S" out-res-path
        "-S" res-path
        external-resources
        "-I" android-jar
        "-J" gen-path
        "--generate-dependencies"))
  project)

(defn code-gen
  "Generates R.java and builds a manifest with the appropriate version
  code and substitutions."
  [project]
  (doto project generate-manifest generate-resource-code generate-build-constants))

;; ### Compilation

(defn namespaces-to-compile
  "Takes project and returns a set of namespaces that should be AOT-compiled."
  [{{:keys [aot aot-exclude-ns]} :android :as project}]
  (-> (case aot
        :all
          (seq (leiningen.compile/stale-namespaces (assoc project :aot :all)))
        :all-with-unused
          (namespaces-on-classpath :classpath
                                   (map io/file (get-classpath project)))
        ;; else
          (map symbol aot))
      set
      (sets/difference (set (map symbol aot-exclude-ns)))))

(defn compile-clojure
  "Compiles Clojure files into .class files.

  If `:aot` project parameter equals `:all` then compiles the
  necessary dependencies. If `:aot` equals `:all-with-unused` then
  compiles all namespaces of the dependencies whether they were
  referenced in the code or not. The latter is useful for the
  REPL-driven development.

  Uses neko to set compilation flags. Some neko macros and
  subsequently project code depends on them to eliminate
  debug-specific code when building the release."
  [{{:keys [enable-dynamic-compilation start-nrepl-server
            manifest-path repl-device-port ignore-log-priority
            lean-compile skummet-skip-vars]}
    :android
    {:keys [nrepl-middleware]} :repl-options
    :as project}]
  (info "Compiling Clojure files...")
  (ensure-paths manifest-path)
  (debug "Project classpath:" (get-classpath project))
  (let [nses (namespaces-to-compile project)
        dev-build (dev-build? project)
        opts (cond-> {:neko.init/release-build (not dev-build)
                      :neko.init/start-nrepl-server start-nrepl-server
                      :neko.init/nrepl-port repl-device-port
                      :neko.init/enable-dynamic-compilation
                      enable-dynamic-compilation
                      :neko.init/ignore-log-priority ignore-log-priority
                      :neko.init/nrepl-middleware (list 'quote nrepl-middleware)
                      :neko.init/package-name (get-package-name manifest-path)}
                     (not dev-build) (assoc :elide-meta
                                       [:doc :file :line :column :added :author
                                        :static :arglists :forms]))]
    (info (format "Build type: %s, dynamic compilation: %s, remote REPL: %s."
                  (if dev-build "debug" (if lean-compile "lean" "release"))
                  (if (or dev-build start-nrepl-server
                          enable-dynamic-compilation)
                    "enabled" "disabled")
                  (if (or dev-build start-nrepl-server) "enabled" "disabled")))
    (let [form
<<<<<<< HEAD
          `(binding [*compiler-options* ~opts]
             (doseq [namespace# '~nses]
               (println "Compiling" namespace#)
               (clojure.core/compile namespace#))
             (shutdown-agents))
          project (update-in project [:prep-tasks]
                             (partial remove #{"compile"}))]
=======
          (if lean-compile
            `(let [lean-var?# (fn [var#] (not (#{~@skummet-skip-vars}
                                              (str var#))))]
               (binding [~'clojure.core/*lean-var?* lean-var?#
                         ~'clojure.core/*lean-compile* true
                         ~'clojure.core/*compiler-options* ~opts]
                 (doseq [namespace# '~nses]
                   (println "Compiling" namespace#)
                   (clojure.core/compile namespace#))))
            `(binding [*compiler-options* ~opts]
               (doseq [namespace# '~nses]
                 (println "Compiling" namespace#)
                 (clojure.core/compile namespace#))))]
>>>>>>> e949ab24
      (.mkdirs (io/file (:compile-path project)))
      (try (eval-in-project project form)
           (info "Compilation succeeded.")
           (catch Exception e
             (abort "Compilation failed."))))))

(defn compile
  "Compiles both Java and Clojure source files."
  [{{:keys [sdk-path gen-path lean-compile]} :android,
    java-only :java-only :as project}]
  (ensure-paths sdk-path)
  (let [project (cond-> project
                        :always (update-in [:prep-tasks]
                                           (partial remove #{"compile"}))
                        :always (update-in [:java-source-paths] conj gen-path))]
    (when-not java-only
      (save-data-readers-to-resource project))
    (leiningen.javac/javac project)
    (when-not java-only
      (compile-clojure project))))<|MERGE_RESOLUTION|>--- conflicted
+++ resolved
@@ -160,15 +160,6 @@
                     "enabled" "disabled")
                   (if (or dev-build start-nrepl-server) "enabled" "disabled")))
     (let [form
-<<<<<<< HEAD
-          `(binding [*compiler-options* ~opts]
-             (doseq [namespace# '~nses]
-               (println "Compiling" namespace#)
-               (clojure.core/compile namespace#))
-             (shutdown-agents))
-          project (update-in project [:prep-tasks]
-                             (partial remove #{"compile"}))]
-=======
           (if lean-compile
             `(let [lean-var?# (fn [var#] (not (#{~@skummet-skip-vars}
                                               (str var#))))]
@@ -182,7 +173,6 @@
                (doseq [namespace# '~nses]
                  (println "Compiling" namespace#)
                  (clojure.core/compile namespace#))))]
->>>>>>> e949ab24
       (.mkdirs (io/file (:compile-path project)))
       (try (eval-in-project project form)
            (info "Compilation succeeded.")
